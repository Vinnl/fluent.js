--- conflicted
+++ resolved
@@ -18,14 +18,9 @@
     var _emitter = new EventEmitter();
 
     var _entryTypes = {
-<<<<<<< HEAD
       Entity: Entity,
       Macro: Macro,
     }
-=======
-      Entity: Entity
-    };
->>>>>>> b05231ef
 
     function compile(ast, env) {
       if (!env) {
