/* global assert:true, it, assert:true, describe, before, beforeEach */
/* global navigator, process */
'use strict';

var assert;
var PropertiesParser;

describe('pseudo strategy', function() {
  var PSEUDO_STRATEGIES, walkContent, strategy, source, ast, walked;

  before(function(done) {
    if (typeof navigator !== 'undefined') {
      require('/shared/js/l10n.js', function() {
        PSEUDO_STRATEGIES = navigator.mozL10n.qps;
        var L10n = navigator.mozL10n._getInternalAPI();
        PropertiesParser = L10n.PropertiesParser;
        walkContent = L10n.walkContent;
        done();
      });
    } else {
      assert = require('assert');
      PSEUDO_STRATEGIES = process.env.L20N_COV ?
        require('../../build/cov/lib/l20n/pseudo').PSEUDO_STRATEGIES
        : require('../../lib/l20n/pseudo').PSEUDO_STRATEGIES;
      walkContent = require('../../lib/l20n/util').walkContent;

      PropertiesParser = process.env.L20N_COV ?
        require('../../build/cov/lib/l20n/parser')
        : require('../../lib/l20n/format/properties/parser');
      done();
    }
  });

  beforeEach(function() {
<<<<<<< HEAD
    ast = propertiesParser.parse(source);
=======
    ast = PropertiesParser.parse(null, source);
    walked = pseudolocalize(ast, strategy);
>>>>>>> 491d9418
  });

  function pseudolocalize(arr, strategy) {
    var obj = {};
    arr.forEach(function(val) {
      obj[val.$i] = walkContent(val, strategy);
    });
    return obj;
  }

  var foo = {t: 'idOrVar', v: 'foo'};
  var bar = {t: 'idOrVar', v: 'bar'};

  describe('accented English', function(){

    before(function() {
      strategy = PSEUDO_STRATEGIES['qps-ploc'].translate;
      source = [
        'foo=Foo',

        'bar={[ plural(n) ]}',
        'bar[one]=One',
        'bar[two]=Two',
        'bar[few]=Few',
        'bar[many]=Many',
        'bar[other]=Other',

        'baz.attr=An attribute',
        'baz.attrComplex=An attribute referencing {{ foo }}',

        'templateVar={name} wrote',
        'dateFormat=%A, %b %Eb',
        'twoPlaceables1={{ foo }} {{ bar }}',
        'twoPlaceables2=Foo {{ foo }} and bar {{ bar }}',
        'parens1=({{ foo }}) {{ bar }}',
        'parens2=Foo ({{foo}}) [and/or {{bar}}]',
        'parens3=Foo (and) bar',
        'unicode=Foo \u0066\u006f\u006f\u0020',
        'nonascii=Naïve coöperation résumé dæmon phœnix',
      ].join('\n');
    });

    it('walks the value', function(){
      assert.strictEqual(walked.foo.$v, 'Ƒǿǿǿǿ');

      assert.strictEqual(walked.bar.$v.one, 'Ǿǿƞḗḗ');
      assert.strictEqual(walked.bar.$v.two, 'Ŧẇǿǿ');
      assert.strictEqual(walked.bar.$v.few, 'Ƒḗḗẇ');
      assert.strictEqual(walked.bar.$v.many, 'Ḿȧȧƞẏ');
      assert.strictEqual(walked.bar.$v.other, 'Ǿǿŧħḗḗř');

      assert.strictEqual(walked.baz.attr, 'Ȧȧƞ ȧȧŧŧřīīƀŭŭŧḗḗ');
      assert.deepEqual(
        walked.baz.attrComplex, ['Ȧȧƞ ȧȧŧŧřīīƀŭŭŧḗḗ řḗḗƒḗḗřḗḗƞƈīīƞɠ ', foo]);

      assert.strictEqual(walked.templateVar.$v, '{name} ẇřǿǿŧḗḗ');
      assert.strictEqual(walked.dateFormat.$v, '%A, %b %Eb');
      assert.deepEqual(walked.twoPlaceables1.$v, [foo, ' ', bar]);
      assert.deepEqual(
        walked.twoPlaceables2.$v, ['Ƒǿǿǿǿ ', foo, ' ȧȧƞḓ ƀȧȧř ', bar]);
      assert.deepEqual(
        walked.parens1.$v, ['(', foo, ') ', bar]);
      assert.deepEqual(
        walked.parens2.$v, ['Ƒǿǿǿǿ (', foo, ') [ȧȧƞḓ/ǿǿř ', bar, ']']);
      assert.strictEqual(walked.parens3.$v, 'Ƒǿǿǿǿ (ȧȧƞḓ) ƀȧȧř');
      assert.strictEqual(walked.unicode.$v, 'Ƒǿǿǿǿ ƒǿǿǿǿ ');
      assert.strictEqual(
        walked.nonascii.$v,
        'Ƞȧȧïṽḗḗ ƈǿǿöƥḗḗřȧȧŧīīǿǿƞ řéşŭŭḿé ḓæḿǿǿƞ ƥħœƞīīẋ');
    });

  });

  describe('mirrored English', function(){
    /* jshint -W100 */

    before(function() {
      strategy = PSEUDO_STRATEGIES['qps-plocm'].translate;
      source = [
        'foo=Foo',

        'bar={[ plural(n) ]}',
        'bar[one]=One',
        'bar[two]=Two',
        'bar[few]=Few',
        'bar[many]=Many',
        'bar[other]=Other',

        'baz.attr=An attribute',
        'baz.attrComplex=An attribute referencing {{ foo }}',

        'templateVar={name} wrote',
        'dateFormat=%A, %b %Eb',
        'twoPlaceables1={{ foo }} {{ bar }}',
        'twoPlaceables2=Foo {{ foo }} and bar {{ bar }}',
        'parens1=({{ foo }}) {{ bar }}',
        'parens2=Foo ({{foo}}) [and/or {{bar}}]',
        'parens3=Foo (and) bar',
        'unicode=Foo \u0066\u006f\u006f\u0020',
        'nonascii=Naïve coöperation résumé dæmon phœnix',
      ].join('\n');
    });

    it('walks the value', function(){
      assert.strictEqual(walked.foo.$v, '‮ɟoo‬');

      assert.strictEqual(walked.bar.$v.one, '‮Ouǝ‬');
      assert.strictEqual(walked.bar.$v.two, '‮⊥ʍo‬');
      assert.strictEqual(walked.bar.$v.few, '‮ɟǝʍ‬');
      assert.strictEqual(walked.bar.$v.many, '‮Wɐuʎ‬');
      assert.strictEqual(walked.bar.$v.other, '‮Oʇɥǝɹ‬');

      assert.strictEqual(
        walked.baz.attr, '‮∀u‬ ‮ɐʇʇɹıqnʇǝ‬');
      assert.deepEqual(
        walked.baz.attrComplex,
        ['‮∀u‬ ‮ɐʇʇɹıqnʇǝ‬ ‮ɹǝɟǝɹǝuɔıuƃ‬ ',
         foo]);

      assert.strictEqual(walked.templateVar.$v, '{name} ‮ʍɹoʇǝ‬');
      assert.strictEqual(walked.dateFormat.$v, '%A, %b %Eb');
      assert.deepEqual(walked.twoPlaceables1.$v, [foo, ' ', bar]);
      assert.deepEqual(
        walked.twoPlaceables2.$v,
        ['‮ɟoo‬ ', foo, ' ‮ɐup‬ ‮qɐɹ‬ ',
         bar]);
      assert.deepEqual(
        walked.parens1.$v, ['(', foo, ') ', bar]);
      assert.deepEqual(
        walked.parens2.$v,
        ['‮ɟoo‬ (', foo, ') [‮ɐup‬/‮oɹ‬ ',
         bar, ']']);
      assert.strictEqual(
        walked.parens3.$v,
        '‮ɟoo‬ (‮ɐup‬) ‮qɐɹ‬');
      assert.strictEqual(
        walked.unicode.$v,
        '‮ɟoo‬ ‮ɟoo‬ ');
    });

    // XXX this requires Unicode support for JavaSript RegExp objects
    // https://bugzil.la/258974
    it.skip('walks the value', function(){
      var walked = walkContent(ast, strategy);
      assert.strictEqual(
        walked.nonascii,
       '‮Nɐïʌǝ‬ ‮ɔoödǝɹɐʇıou‬ ' +
       '‮ɹésnɯé‬ ‮pæɯou‬ ' +
       '‮dɥœuıx‬');
    });

  });

});<|MERGE_RESOLUTION|>--- conflicted
+++ resolved
@@ -32,12 +32,8 @@
   });
 
   beforeEach(function() {
-<<<<<<< HEAD
-    ast = propertiesParser.parse(source);
-=======
     ast = PropertiesParser.parse(null, source);
     walked = pseudolocalize(ast, strategy);
->>>>>>> 491d9418
   });
 
   function pseudolocalize(arr, strategy) {
