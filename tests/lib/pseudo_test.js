/* global it, assert:true, describe, before, beforeEach */
/* global window, navigator, process */
'use strict';

var assert = require('assert') || window.assert;
<<<<<<< HEAD
var PropertiesParser, propertiesParser;
=======
var propertiesParser;
>>>>>>> 18e29424

describe('pseudo strategy', function() {
  var PSEUDO_STRATEGIES, walkContent, strategy, source, ast;

  before(function(done) {
    if (typeof navigator !== 'undefined') {
<<<<<<< HEAD
      require('/build/l10n.js', function() {
        L10n = navigator.mozL10n._getInternalAPI();
        PropertiesParser = L10n.PropertiesParser;
        propertiesParser = new PropertiesParser();
=======
      require('/shared/js/l10n.js', function() {
        PSEUDO_STRATEGIES = navigator.mozL10n.qps;
        var L10n = navigator.mozL10n._getInternalAPI();
        walkContent = L10n.walkContent;
        propertiesParser = new L10n.PropertiesParser();
>>>>>>> 18e29424
        done();
      });
    } else {
      PSEUDO_STRATEGIES = process.env.L20N_COV ?
        require('../../build/cov/lib/l20n/pseudo').PSEUDO_STRATEGIES
        : require('../../lib/l20n/pseudo').PSEUDO_STRATEGIES;
<<<<<<< HEAD
      L10n.walkContent = require('../../lib/l20n/util').walkContent;

      PropertiesParser = process.env.L20N_COV ?
=======
      walkContent = require('../../lib/l20n/util').walkContent;

      var PropertiesParser = process.env.L20N_COV ?
>>>>>>> 18e29424
        require('../../build/cov/lib/l20n/parser').PropertiesParser
        : require('../../lib/l20n/format/properties/parser').PropertiesParser;
      propertiesParser = new PropertiesParser();
      done();
    }
  });

  beforeEach(function() {
<<<<<<< HEAD
    ast = propertiesParser.parse(source);
=======
    ast = propertiesParser.parse(null, source);
>>>>>>> 18e29424
  });

  describe('accented English', function(){

    before(function() {
      strategy = PSEUDO_STRATEGIES['qps-ploc'].translate;
      source = [
        'foo=Foo',

        'bar={[ plural(n) ]}',
        'bar[one]=One',
        'bar[two]=Two',
        'bar[few]=Few',
        'bar[many]=Many',
        'bar[other]=Other',

        'baz.attr=An attribute',
        'baz.attrComplex=An attribute referencing {{ foo }}',

        'templateVar={name} wrote',
        'dateFormat=%A, %b %Eb',
        'twoPlaceables1={{ foo }} {{ bar }}',
        'twoPlaceables2=Foo {{ foo }} and bar {{ bar }}',
        'parens1=({{ foo }}) {{ bar }}',
        'parens2=Foo ({{foo}}) [and/or {{bar}}]',
        'parens3=Foo (and) bar',
        'unicode=Foo \u0066\u006f\u006f\u0020',
        'nonascii=Naïve coöperation résumé dæmon phœnix',
      ].join('\n');
    });

    it('walks the value', function(){
      var walked = walkContent(ast, strategy);
      assert.strictEqual(walked.foo, 'Ƒǿǿǿǿ');

      assert.strictEqual(walked.bar._.one, 'Ǿǿƞḗḗ');
      assert.strictEqual(walked.bar._.two, 'Ŧẇǿǿ');
      assert.strictEqual(walked.bar._.few, 'Ƒḗḗẇ');
      assert.strictEqual(walked.bar._.many, 'Ḿȧȧƞẏ');
      assert.strictEqual(walked.bar._.other, 'Ǿǿŧħḗḗř');

      assert.strictEqual(walked.baz.attr, 'Ȧȧƞ ȧȧŧŧřīīƀŭŭŧḗḗ');
      assert.strictEqual(walked.baz.attrComplex,
                         'Ȧȧƞ ȧȧŧŧřīīƀŭŭŧḗḗ řḗḗƒḗḗřḗḗƞƈīīƞɠ {{ foo }}');

      assert.strictEqual(walked.templateVar, '{name} ẇřǿǿŧḗḗ');
      assert.strictEqual(walked.dateFormat, '%A, %b %Eb');
      assert.strictEqual(walked.twoPlaceables1, '{{ foo }} {{ bar }}');
      assert.strictEqual(walked.twoPlaceables2,
                         'Ƒǿǿǿǿ {{ foo }} ȧȧƞḓ ƀȧȧř {{ bar }}');
      assert.strictEqual(walked.parens1, '({{ foo }}) {{ bar }}');
      assert.strictEqual(walked.parens2,
                         'Ƒǿǿǿǿ ({{foo}}) [ȧȧƞḓ/ǿǿř {{bar}}]');
      assert.strictEqual(walked.parens3, 'Ƒǿǿǿǿ (ȧȧƞḓ) ƀȧȧř');
      assert.strictEqual(walked.unicode, 'Ƒǿǿǿǿ ƒǿǿǿǿ ');
      assert.strictEqual(walked.nonascii,
                         'Ƞȧȧïṽḗḗ ƈǿǿöƥḗḗřȧȧŧīīǿǿƞ řéşŭŭḿé ḓæḿǿǿƞ ƥħœƞīīẋ');
    });

  });

  describe('mirrored English', function(){
    /* jshint -W100 */

    before(function() {
      strategy = PSEUDO_STRATEGIES['qps-plocm'].translate;
      source = [
        'foo=Foo',

        'bar={[ plural(n) ]}',
        'bar[one]=One',
        'bar[two]=Two',
        'bar[few]=Few',
        'bar[many]=Many',
        'bar[other]=Other',

        'baz.attr=An attribute',
        'baz.attrComplex=An attribute referencing {{ foo }}',

        'templateVar={name} wrote',
        'dateFormat=%A, %b %Eb',
        'twoPlaceables1={{ foo }} {{ bar }}',
        'twoPlaceables2=Foo {{ foo }} and bar {{ bar }}',
        'parens1=({{ foo }}) {{ bar }}',
        'parens2=Foo ({{foo}}) [and/or {{bar}}]',
        'parens3=Foo (and) bar',
        'unicode=Foo \u0066\u006f\u006f\u0020',
        'nonascii=Naïve coöperation résumé dæmon phœnix',
      ].join('\n');
    });

    it('walks the value', function(){
      var walked = walkContent(ast, strategy);
      assert.strictEqual(walked.foo, '‮ɟoo‬');

      assert.strictEqual(walked.bar._.one, '‮Ouǝ‬');
      assert.strictEqual(walked.bar._.two, '‮⊥ʍo‬');
      assert.strictEqual(walked.bar._.few, '‮ɟǝʍ‬');
      assert.strictEqual(walked.bar._.many, '‮Wɐuʎ‬');
      assert.strictEqual(walked.bar._.other, '‮Oʇɥǝɹ‬');

      assert.strictEqual(walked.baz.attr, '‮∀u‬ ‮ɐʇʇɹıqnʇǝ‬');
      assert.strictEqual(walked.baz.attrComplex,
                         '‮∀u‬ ‮ɐʇʇɹıqnʇǝ‬ ' +
                         '‮ɹǝɟǝɹǝuɔıuƃ‬ {{ foo }}');

      assert.strictEqual(walked.templateVar, '{name} ‮ʍɹoʇǝ‬');
      assert.strictEqual(walked.dateFormat, '%A, %b %Eb');
      assert.strictEqual(walked.twoPlaceables1, '{{ foo }} {{ bar }}');
      assert.strictEqual(walked.twoPlaceables2,
                         '‮ɟoo‬ {{ foo }} ‮ɐup‬ ' +
                         '‮qɐɹ‬ {{ bar }}');
      assert.strictEqual(walked.parens1, '({{ foo }}) {{ bar }}');
      assert.strictEqual(walked.parens2,
                         '‮ɟoo‬ ({{foo}}) ' +
                         '[‮ɐup‬/‮oɹ‬ {{bar}}]');
      assert.strictEqual(walked.parens3,
                         '‮ɟoo‬ (‮ɐup‬) ‮qɐɹ‬');
      assert.strictEqual(walked.unicode, '‮ɟoo‬ ‮ɟoo‬ ');
    });

    // XXX this requires Unicode support for JavaSript RegExp objects
    // https://bugzil.la/258974
    it.skip('walks the value', function(){
      var walked = walkContent(ast, strategy);
      assert.strictEqual(walked.nonascii,
                         '‮Nɐïʌǝ‬ ‮ɔoödǝɹɐʇıou‬ ' +
                         '‮ɹésnɯé‬ ‮pæɯou‬ ' +
                         '‮dɥœuıx‬');
    });

  });

});<|MERGE_RESOLUTION|>--- conflicted
+++ resolved
@@ -3,44 +3,27 @@
 'use strict';
 
 var assert = require('assert') || window.assert;
-<<<<<<< HEAD
-var PropertiesParser, propertiesParser;
-=======
 var propertiesParser;
->>>>>>> 18e29424
 
 describe('pseudo strategy', function() {
   var PSEUDO_STRATEGIES, walkContent, strategy, source, ast;
 
   before(function(done) {
     if (typeof navigator !== 'undefined') {
-<<<<<<< HEAD
-      require('/build/l10n.js', function() {
-        L10n = navigator.mozL10n._getInternalAPI();
-        PropertiesParser = L10n.PropertiesParser;
-        propertiesParser = new PropertiesParser();
-=======
       require('/shared/js/l10n.js', function() {
         PSEUDO_STRATEGIES = navigator.mozL10n.qps;
         var L10n = navigator.mozL10n._getInternalAPI();
         walkContent = L10n.walkContent;
         propertiesParser = new L10n.PropertiesParser();
->>>>>>> 18e29424
         done();
       });
     } else {
       PSEUDO_STRATEGIES = process.env.L20N_COV ?
         require('../../build/cov/lib/l20n/pseudo').PSEUDO_STRATEGIES
         : require('../../lib/l20n/pseudo').PSEUDO_STRATEGIES;
-<<<<<<< HEAD
-      L10n.walkContent = require('../../lib/l20n/util').walkContent;
-
-      PropertiesParser = process.env.L20N_COV ?
-=======
       walkContent = require('../../lib/l20n/util').walkContent;
 
       var PropertiesParser = process.env.L20N_COV ?
->>>>>>> 18e29424
         require('../../build/cov/lib/l20n/parser').PropertiesParser
         : require('../../lib/l20n/format/properties/parser').PropertiesParser;
       propertiesParser = new PropertiesParser();
@@ -49,11 +32,7 @@
   });
 
   beforeEach(function() {
-<<<<<<< HEAD
     ast = propertiesParser.parse(source);
-=======
-    ast = propertiesParser.parse(null, source);
->>>>>>> 18e29424
   });
 
   describe('accented English', function(){
