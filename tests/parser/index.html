--- conflicted
+++ resolved
@@ -1,6 +1,5 @@
 <html>
   <head>
-<<<<<<< HEAD
     <script type="text/javascript;version=1.8" src="/l20n/js/lib/when.js"></script>
     <script type="text/javascript;version=1.8" src="/l20n/js/lib/l20n.js"></script>
     <script type="text/javascript;version=1.8" src="/l20n/js/lib/events.js"></script>
@@ -16,39 +15,6 @@
     });
   ctx.addResource('./stas.lol');
   ctx.freeze();
-=======
-    <script type="text/javascript" src="/l20n/js/lib/l20n.js"></script>
-    <script type="text/javascript" src="/l20n/js/lib/events.js"></script>
-    <script type="text/javascript" src="/l20n/js/lib/parser-l10n.js"></script>
-    <script type="text/javascript" src="/l20n/js/lib/l10n.js"></script>
-    <script type="text/javascript" src="/l20n/js/lib/parser.js"></script>
-
-    <script type="text/javascript">
-        function parse() {
-          var rep = document.getElementById('runs').value;
-          //var rep = 1;
-
-          var lol = document.getElementById('lol').value;
-          var errors = [];
-          window.parser = new L20n.Parser(L20n.EventEmitter);
-          window.parser.addEventListener('error', function(e) {
-              errors.push(e);
-          });
-          var ast;
-          var start = new Date();
-          for (var i=0;i<rep;i++) {
-            errors = [];
-            //ast = parseProperties(lol);
-            ast = parser.parse(lol, true);
-          }
-          document.getElementById('num').innerHTML = (new Date() - start);
-          document.getElementById('ast').value = JSON.stringify(ast, true, 2);
-          document.getElementById('errors').value = errors.join('\n-----------\n');
-        }
-
-function reset() {
-  document.getElementById('errors').value = '';
->>>>>>> c0184513
 }
     </script>
   </head>
@@ -57,18 +23,8 @@
     <textarea id="ast" style="width:200px;height:200px"></textarea>
     <hr/>
     <button onclick="parse()">parse</button>
-<<<<<<< HEAD
     <textarea id="lol" style="width:500px;height:100px"></textarea>
     <textarea id="ast" style="width:500px;height:100px"></textarea>
-=======
-    <label for="runs">Runs:</label>
-    <input type="text" id="runs" size=5 value="5000" />
-    Time:
-    <span id="num">0</span>
-    <hr/>
-    Errors:
-    <textarea id="errors" style="width:200px;height:200px"></textarea>
->>>>>>> c0184513
   </body>
 </html>
 
