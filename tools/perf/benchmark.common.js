--- conflicted
+++ resolved
@@ -21,11 +21,7 @@
   {
     const testName = "parse-runtime";
     let start = env.now();
-<<<<<<< HEAD
-    resource = new env.Fluent.FluentResource(ftlCode);
-=======
-    resource = env.FluentBundle.FluentResource.fromString(ftlCode);
->>>>>>> bcc1e466
+    resource = new env.FluentBundle.FluentResource(ftlCode);
     let end = env.now();
 
     // we don't report any runtime parser errors, so
@@ -45,11 +41,7 @@
     }
 
     let start = env.now();
-<<<<<<< HEAD
-    bundle = new env.Fluent.FluentBundle('en-US', {
-=======
     bundle = new env.FluentBundle.FluentBundle('en-US', {
->>>>>>> bcc1e466
       functions: fncs
     });
     const errors = bundle.addResource(resource);
@@ -59,17 +51,10 @@
       throw new Error(
         `Errors accumulated while creating ${env.benchmarkName}.`);
     }
-<<<<<<< HEAD
 
     results[`${testName}/${env.benchmarkName}`] = env.ms(end) - env.ms(start);
   }
 
-=======
-
-    results[`${testName}/${env.benchmarkName}`] = env.ms(end) - env.ms(start);
-  }
-
->>>>>>> bcc1e466
   {
     const testName = "resolve-runtime";
     const errors = [];
