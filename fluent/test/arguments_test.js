'use strict';

import assert from 'assert';
import ftl from "@fluent/dedent";

import FluentBundle from '../src/bundle';
import { FluentType } from '../src/types';

suite('Variables', function() {
  let bundle, errs;

  setup(function() {
    errs = [];
  });

  suite('in values', function(){
    suiteSetup(function() {
      bundle = new FluentBundle('en-US', { useIsolating: false });
      bundle.addMessages(ftl`
        foo = Foo { $num }
        bar = { foo }
        baz =
            .attr = Baz Attribute { $num }
        qux = { "a" ->
           *[a]     Baz Variant A { $num }
        }
        `);
    });

    test('can be used in the message value', function() {
      const msg = bundle.getMessage('foo');
      const val = bundle.formatPattern(msg.value, { num: 3 }, errs);
      assert.equal(val, 'Foo 3');
      assert.equal(errs.length, 0);
    });

    test('can be used in the message value which is referenced', function() {
      const msg = bundle.getMessage('bar');
      const val = bundle.formatPattern(msg.value, { num: 3 }, errs);
      assert.equal(val, 'Foo 3');
      assert.equal(errs.length, 0);
    });

    test('can be used in an attribute', function() {
      const msg = bundle.getMessage('baz');
      const val = bundle.formatPattern(msg.attributes["attr"], { num: 3 }, errs);
      assert.equal(val, 'Baz Attribute 3');
      assert.equal(errs.length, 0);
    });

    test('can be used in a variant', function() {
      const msg = bundle.getMessage('qux');
      const val = bundle.formatPattern(msg.value, { num: 3 }, errs);
      assert.equal(val, 'Baz Variant A 3');
      assert.equal(errs.length, 0);
    });
  });

  suite('in selectors', function(){
    suiteSetup(function() {
      bundle = new FluentBundle('en-US', { useIsolating: false });
      bundle.addMessages(ftl`
        foo = { $num -> 
           *[3] Foo
        }
        `);
    });

    test('can be used as a selector', function() {
      const msg = bundle.getMessage('foo');
      const val = bundle.formatPattern(msg.value, { num: 3 }, errs);
      assert.equal(val, 'Foo');
      assert.equal(errs.length, 0);
    });
  });

  suite('in function calls', function(){
    suiteSetup(function() {
      bundle = new FluentBundle('en-US', { useIsolating: false });
      bundle.addMessages(ftl`
        foo = { NUMBER($num) }
        `);
    });

    test('can be a positional argument', function() {
      const msg = bundle.getMessage('foo');
      const val = bundle.formatPattern(msg.value, { num: 3 }, errs);
      assert.equal(val, '3');
      assert.equal(errs.length, 0);
    });
  });

  suite('simple errors', function(){
    suiteSetup(function() {
      bundle = new FluentBundle('en-US', { useIsolating: false });
      bundle.addMessages(ftl`
        foo = { $arg }
        `);
    });

    test('falls back to argument\'s name if it\'s missing', function() {
      const msg = bundle.getMessage('foo');
<<<<<<< HEAD
      const val = bundle.formatPattern(msg.value, {}, errs);
      assert.equal(val, '$arg');
=======
      const val = bundle.format(msg, {}, errs);
      assert.equal(val, '{$arg}');
>>>>>>> 69eec557
      assert(errs[0] instanceof ReferenceError); // unknown variable
    });

    test('cannot be arrays', function() {
      const msg = bundle.getMessage('foo');
<<<<<<< HEAD
      const val = bundle.formatPattern(msg.value, { arg: [1, 2, 3] }, errs);
      assert.equal(val, '$arg');
=======
      const val = bundle.format(msg, { arg: [1, 2, 3] }, errs);
      assert.equal(val, '{$arg}');
>>>>>>> 69eec557
      assert(errs[0] instanceof TypeError); // unsupported variable type
    });

    test('cannot be a dict-like object', function() {
      const msg = bundle.getMessage('foo');
<<<<<<< HEAD
      const val = bundle.formatPattern(msg.value, { arg: { prop: 1 } }, errs);
      assert.equal(val, '$arg');
=======
      const val = bundle.format(msg, { arg: { prop: 1 } }, errs);
      assert.equal(val, '{$arg}');
>>>>>>> 69eec557
      assert(errs[0] instanceof TypeError); // unsupported variable type
    });

    test('cannot be a boolean', function() {
      const msg = bundle.getMessage('foo');
<<<<<<< HEAD
      const val = bundle.formatPattern(msg.value, { arg: true }, errs);
      assert.equal(val, '$arg');
=======
      const val = bundle.format(msg, { arg: true }, errs);
      assert.equal(val, '{$arg}');
>>>>>>> 69eec557
      assert(errs[0] instanceof TypeError); // unsupported variable type
    });

    test('cannot be undefined', function() {
      const msg = bundle.getMessage('foo');
<<<<<<< HEAD
      const val = bundle.formatPattern(msg.value, { arg: undefined }, errs);
      assert.equal(val, '$arg');
=======
      const val = bundle.format(msg, { arg: undefined }, errs);
      assert.equal(val, '{$arg}');
>>>>>>> 69eec557
      assert(errs[0] instanceof TypeError); // unsupported variable type
    });

    test('cannot be null', function() {
      const msg = bundle.getMessage('foo');
<<<<<<< HEAD
      const val = bundle.formatPattern(msg.value, { arg: null }, errs);
      assert.equal(val, '$arg');
=======
      const val = bundle.format(msg, { arg: null }, errs);
      assert.equal(val, '{$arg}');
>>>>>>> 69eec557
      assert(errs[0] instanceof TypeError); // unsupported variable type
    });

    test('cannot be a function', function() {
      const msg = bundle.getMessage('foo');
<<<<<<< HEAD
      const val = bundle.formatPattern(msg.value, { arg: () => null }, errs);
      assert.equal(val, '$arg');
=======
      const val = bundle.format(msg, { arg: () => null }, errs);
      assert.equal(val, '{$arg}');
>>>>>>> 69eec557
      assert(errs[0] instanceof TypeError); // unsupported variable type
    });
  });

  suite('and strings', function(){
    let args;

    suiteSetup(function() {
      bundle = new FluentBundle('en-US', { useIsolating: false });
      bundle.addMessages(ftl`
        foo = { $arg }
        `);
      args = {
        arg: 'Argument',
      };
    });

    test('can be a string', function(){
      const msg = bundle.getMessage('foo');
      const val = bundle.formatPattern(msg.value, args, errs);
      assert.equal(val, 'Argument');
      assert.equal(errs.length, 0);
    });
  });

  suite('and numbers', function(){
    let args;

    suiteSetup(function() {
      bundle = new FluentBundle('en-US', { useIsolating: false });
      bundle.addMessages(ftl`
        foo = { $arg }
        `);
      args = {
        arg: 1
      };
    });

    test('can be a number', function(){
      const msg = bundle.getMessage('foo');
      const val = bundle.formatPattern(msg.value, args, errs);
      assert.equal(val, '1');
      assert.equal(errs.length, 0);
    });
  });

  suite('and dates', function(){
    let args, dtf;

    suiteSetup(function() {
      dtf = new Intl.DateTimeFormat('en-US');
      bundle = new FluentBundle('en-US', { useIsolating: false });
      bundle.addMessages(ftl`
        foo = { $arg }
        `);
      args = {
        arg: new Date('2016-09-29')
      };
    });

    test('can be a date', function(){
      const msg = bundle.getMessage('foo');
      const val = bundle.formatPattern(msg.value, args, errs);
      // format the date argument to account for the testrunner's timezone
      assert.equal(val, dtf.format(args.arg));
      assert.equal(errs.length, 0);
    });
  });

  suite('custom argument types', function(){
    let argval, args;

    class CustomType extends FluentType {
      toString() {
        return 'CUSTOM';
      }
    }

    suiteSetup(function() {
      bundle = new FluentBundle('en-US', { useIsolating: false });
      bundle.addMessages(ftl`
        foo = { $arg }
        bar = { foo }
        `);

      args = {
        // CustomType is a wrapper around the value
        arg: new CustomType()
      };

      test('interpolation', function () {
        const msg = bundle.getMessage('foo');
        const value = bundle.formatPattern(msg.value, args, errs);
        assert.equal(value, 'CUSTOM');
        assert.equal(errs.length, 0);
      });

      test('nested interpolation', function () {
        const msg = bundle.getMessage('bar');
        const value = bundle.formatPattern(msg.value, args, errs);
        assert.equal(value, 'CUSTOM');
        assert.equal(errs.length, 0);
      });
    });
  });
});<|MERGE_RESOLUTION|>--- conflicted
+++ resolved
@@ -100,85 +100,50 @@
 
     test('falls back to argument\'s name if it\'s missing', function() {
       const msg = bundle.getMessage('foo');
-<<<<<<< HEAD
       const val = bundle.formatPattern(msg.value, {}, errs);
-      assert.equal(val, '$arg');
-=======
-      const val = bundle.format(msg, {}, errs);
-      assert.equal(val, '{$arg}');
->>>>>>> 69eec557
+      assert.equal(val, '{$arg}');
       assert(errs[0] instanceof ReferenceError); // unknown variable
     });
 
     test('cannot be arrays', function() {
       const msg = bundle.getMessage('foo');
-<<<<<<< HEAD
       const val = bundle.formatPattern(msg.value, { arg: [1, 2, 3] }, errs);
-      assert.equal(val, '$arg');
-=======
-      const val = bundle.format(msg, { arg: [1, 2, 3] }, errs);
-      assert.equal(val, '{$arg}');
->>>>>>> 69eec557
+      assert.equal(val, '{$arg}');
       assert(errs[0] instanceof TypeError); // unsupported variable type
     });
 
     test('cannot be a dict-like object', function() {
       const msg = bundle.getMessage('foo');
-<<<<<<< HEAD
       const val = bundle.formatPattern(msg.value, { arg: { prop: 1 } }, errs);
-      assert.equal(val, '$arg');
-=======
-      const val = bundle.format(msg, { arg: { prop: 1 } }, errs);
-      assert.equal(val, '{$arg}');
->>>>>>> 69eec557
+      assert.equal(val, '{$arg}');
       assert(errs[0] instanceof TypeError); // unsupported variable type
     });
 
     test('cannot be a boolean', function() {
       const msg = bundle.getMessage('foo');
-<<<<<<< HEAD
       const val = bundle.formatPattern(msg.value, { arg: true }, errs);
-      assert.equal(val, '$arg');
-=======
-      const val = bundle.format(msg, { arg: true }, errs);
-      assert.equal(val, '{$arg}');
->>>>>>> 69eec557
+      assert.equal(val, '{$arg}');
       assert(errs[0] instanceof TypeError); // unsupported variable type
     });
 
     test('cannot be undefined', function() {
       const msg = bundle.getMessage('foo');
-<<<<<<< HEAD
       const val = bundle.formatPattern(msg.value, { arg: undefined }, errs);
-      assert.equal(val, '$arg');
-=======
-      const val = bundle.format(msg, { arg: undefined }, errs);
-      assert.equal(val, '{$arg}');
->>>>>>> 69eec557
+      assert.equal(val, '{$arg}');
       assert(errs[0] instanceof TypeError); // unsupported variable type
     });
 
     test('cannot be null', function() {
       const msg = bundle.getMessage('foo');
-<<<<<<< HEAD
       const val = bundle.formatPattern(msg.value, { arg: null }, errs);
-      assert.equal(val, '$arg');
-=======
-      const val = bundle.format(msg, { arg: null }, errs);
-      assert.equal(val, '{$arg}');
->>>>>>> 69eec557
+      assert.equal(val, '{$arg}');
       assert(errs[0] instanceof TypeError); // unsupported variable type
     });
 
     test('cannot be a function', function() {
       const msg = bundle.getMessage('foo');
-<<<<<<< HEAD
       const val = bundle.formatPattern(msg.value, { arg: () => null }, errs);
-      assert.equal(val, '$arg');
-=======
-      const val = bundle.format(msg, { arg: () => null }, errs);
-      assert.equal(val, '{$arg}');
->>>>>>> 69eec557
+      assert.equal(val, '{$arg}');
       assert(errs[0] instanceof TypeError); // unsupported variable type
     });
   });
