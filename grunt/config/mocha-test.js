'use strict';

var src = [
<<<<<<< HEAD
  'tests/lib/env/*_test.js',
  'tests/lib/context/lifecycle_test.js',
  'tests/lib/context/resources_test.js',
  'tests/lib/context/fallback_test.js',
  'tests/lib/parser/*_test.js',
  'tests/lib/compiler/*_test.js',
  'tests/lib/*_test.js',
=======
  'tests/lib/*.js',
  'tests/lib/parser/*.js',
  'tests/lib/resolver/*.js',
  'tests/lib/context/*.js',
>>>>>>> 491d9418
];

module.exports = {
  dot: {
    options: {
      reporter: 'dot',
    },
    src: src,
  },

  coverage: {
    options: {
      reporter: 'html-cov',
      // Suppress the mocha console output
      quiet: true,
      // A destination file to capture the mocha
      // output (the quiet option does not suppress this).
      captureFile: 'dist/docs/coverage.html',
    },
    src: src,
  },
};<|MERGE_RESOLUTION|>--- conflicted
+++ resolved
@@ -1,20 +1,13 @@
 'use strict';
 
 var src = [
-<<<<<<< HEAD
   'tests/lib/env/*_test.js',
   'tests/lib/context/lifecycle_test.js',
   'tests/lib/context/resources_test.js',
   'tests/lib/context/fallback_test.js',
   'tests/lib/parser/*_test.js',
-  'tests/lib/compiler/*_test.js',
+  'tests/lib/resolver/*_test.js',
   'tests/lib/*_test.js',
-=======
-  'tests/lib/*.js',
-  'tests/lib/parser/*.js',
-  'tests/lib/resolver/*.js',
-  'tests/lib/context/*.js',
->>>>>>> 491d9418
 ];
 
 module.exports = {
